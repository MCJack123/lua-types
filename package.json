{
<<<<<<< HEAD
    "name": "@jackmacwindows/lua-types",
    "version": "2.11.2",
    "description": "TypeScript definitions for Lua standard library (ComputerCraft fork)",
=======
    "name": "lua-types",
    "version": "2.13.0",
    "description": "TypeScript definitions for Lua standard library",
>>>>>>> 20505eb3
    "keywords": [
        "lua",
        "typescript",
        "tstl"
    ],
    "repository": "https://github.com/MCJack123/lua-types",
    "license": "MIT",
    "author": "ark120202",
    "files": [
        "**/*.d.ts"
    ],
    "scripts": {
        "test": "jest && npm run test:test-project",
        "test:test-project": "npm --prefix test/testproject ci && npm --prefix test/testproject run build",
        "lint": "prettier --check ."
    },
    "prettier": {
        "printWidth": 100,
        "tabWidth": 4,
        "proseWrap": "never",
        "singleQuote": true
    },
<<<<<<< HEAD
    "peerDependencies": {
        "@jackmacwindows/typescript-to-lua": "^1.4.0"
    },
=======
>>>>>>> 20505eb3
    "devDependencies": {
        "@types/jest": "^26.0.20",
        "@types/node": "^14.14.34",
        "jest": "^26.6.3",
        "jest-circus": "^26.6.3",
        "prettier": "^2.0.5",
        "ts-jest": "^26.5.3",
<<<<<<< HEAD
        "@jackmacwindows/typescript-to-lua": "^1.4.0"
=======
        "typescript": "4.7.3",
        "typescript-to-lua": "^1.9.0",
        "@typescript-to-lua/language-extensions": "^1.0.0"
    },
    "peer-dependencies": {
        "@typescript-to-lua/language-extensions": "^1.0.0"
>>>>>>> 20505eb3
    }
}<|MERGE_RESOLUTION|>--- conflicted
+++ resolved
@@ -1,13 +1,7 @@
 {
-<<<<<<< HEAD
     "name": "@jackmacwindows/lua-types",
-    "version": "2.11.2",
+    "version": "2.13.0",
     "description": "TypeScript definitions for Lua standard library (ComputerCraft fork)",
-=======
-    "name": "lua-types",
-    "version": "2.13.0",
-    "description": "TypeScript definitions for Lua standard library",
->>>>>>> 20505eb3
     "keywords": [
         "lua",
         "typescript",
@@ -30,12 +24,6 @@
         "proseWrap": "never",
         "singleQuote": true
     },
-<<<<<<< HEAD
-    "peerDependencies": {
-        "@jackmacwindows/typescript-to-lua": "^1.4.0"
-    },
-=======
->>>>>>> 20505eb3
     "devDependencies": {
         "@types/jest": "^26.0.20",
         "@types/node": "^14.14.34",
@@ -43,15 +31,11 @@
         "jest-circus": "^26.6.3",
         "prettier": "^2.0.5",
         "ts-jest": "^26.5.3",
-<<<<<<< HEAD
-        "@jackmacwindows/typescript-to-lua": "^1.4.0"
-=======
         "typescript": "4.7.3",
-        "typescript-to-lua": "^1.9.0",
+        "@jackmacwindows/typescript-to-lua": "^1.11.0",
         "@typescript-to-lua/language-extensions": "^1.0.0"
     },
     "peer-dependencies": {
         "@typescript-to-lua/language-extensions": "^1.0.0"
->>>>>>> 20505eb3
     }
 }